--- conflicted
+++ resolved
@@ -5,11 +5,7 @@
   - defaults
 
 dependencies:
-<<<<<<< HEAD
-  - python>=3.7,<=3.10
-=======
   - python=3.9
->>>>>>> 997d4943
   - ffmpeg
   - imageio
   - attrs
