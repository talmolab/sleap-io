--- conflicted
+++ resolved
@@ -24,14 +24,11 @@
 pip install sleap-io
 ```
 
-<<<<<<< HEAD
 ### From source (latest version)
 ```
 pip install git+https://github.com/talmolab/sleap-io.git@main
 ```
 
-For development, use one of the following syntaxes:
-=======
 For video backend support, install with extras:
 ```
 pip install sleap-io[opencv]  # For OpenCV backend
@@ -43,7 +40,6 @@
 ```
 uv sync --all-extras           # Recommended: install with uv
 ```
->>>>>>> dbb4a64c
 ```
 conda env create -f environment.yml
 ```
