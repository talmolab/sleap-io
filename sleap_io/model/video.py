"""Data model for videos.

The `Video` class is a SLEAP data structure that stores information regarding
a video and its components used in SLEAP.
"""

from __future__ import annotations
import attrs
from typing import Tuple, Optional, Optional
import numpy as np
from sleap_io.io.video import VideoBackend, MediaVideo, HDF5Video, ImageVideo
from pathlib import Path


@attrs.define(eq=False)
class Video:
    """`Video` class used by sleap to represent videos and data associated with them.

    This class is used to store information regarding a video and its components.
    It is used to store the video's `filename`, `shape`, and the video's `backend`.

    To create a `Video` object, use the `from_filename` method which will select the
    backend appropriately.

    Attributes:
        filename: The filename(s) of the video. Supported extensions: "mp4", "avi",
            "mov", "mj2", "mkv", "h5", "hdf5", "slp", "png", "jpg", "jpeg", "tif",
            "tiff", "bmp". If the filename is a list, a list of image filenames are
            expected. If filename is a folder, it will be searched for images.
        backend: An object that implements the basic methods for reading and
            manipulating frames of a specific video type.
        backend_metadata: A dictionary of metadata specific to the backend. This is
            useful for storing metadata that requires an open backend (e.g., shape
            information) without having access to the video file itself.
        source_video: The source video object if this is a proxy video. This is present
            when the video contains an embedded subset of frames from another video.

    Notes:
        Instances of this class are hashed by identity, not by value. This means that
        two `Video` instances with the same attributes will NOT be considered equal in a
        set or dict.

    See also: VideoBackend
    """

    filename: str | list[str]
    backend: Optional[VideoBackend] = None
    backend_metadata: dict[str, any] = attrs.field(factory=dict)
    source_video: Optional[Video] = None
<<<<<<< HEAD

    EXTS = MediaVideo.EXTS + HDF5Video.EXTS + ImageVideo.EXTS
=======
>>>>>>> f6f939b6

    def __attrs_post_init__(self):
        """Post init syntactic sugar."""
        if self.backend is None and self.exists():
            self.open()

    def __attrs_post_init__(self):
        """Post init syntactic sugar."""
        if self.backend is None and self.exists():
            self.open()

    @classmethod
    def from_filename(
        cls,
        filename: str | list[str],
        dataset: Optional[str] = None,
        grayscale: Optional[bool] = None,
        keep_open: bool = True,
        source_video: Optional[Video] = None,
        **kwargs,
    ) -> VideoBackend:
        """Create a Video from a filename.

        Args:
            filename: The filename(s) of the video. Supported extensions: "mp4", "avi",
                "mov", "mj2", "mkv", "h5", "hdf5", "slp", "png", "jpg", "jpeg", "tif",
                "tiff", "bmp". If the filename is a list, a list of image filenames are
                expected. If filename is a folder, it will be searched for images.
            dataset: Name of dataset in HDF5 file.
            grayscale: Whether to force grayscale. If None, autodetect on first frame
                load.
            keep_open: Whether to keep the video reader open between calls to read
                frames. If False, will close the reader after each call. If True (the
                default), it will keep the reader open and cache it for subsequent calls
                which may enhance the performance of reading multiple frames.
            source_video: The source video object if this is a proxy video. This is
                present when the video contains an embedded subset of frames from
                another video.

        Returns:
            Video instance with the appropriate backend instantiated.
        """
        return cls(
            filename=filename,
            backend=VideoBackend.from_filename(
                filename,
                dataset=dataset,
                grayscale=grayscale,
                keep_open=keep_open,
                **kwargs,
            ),
            source_video=source_video,
        )

    @property
    def shape(self) -> Tuple[int, int, int, int] | None:
        """Return the shape of the video as (num_frames, height, width, channels).

        If the video backend is not set or it cannot determine the shape of the video,
        this will return None.
        """
        return self._get_shape()

    def _get_shape(self) -> Tuple[int, int, int, int] | None:
        """Return the shape of the video as (num_frames, height, width, channels).

        This suppresses errors related to querying the backend for the video shape, such
        as when it has not been set or when the video file is not found.
        """
        try:
            return self.backend.shape
        except:
            if "shape" in self.backend_metadata:
                return self.backend_metadata["shape"]
            return None

    @property
    def grayscale(self) -> bool | None:
        """Return whether the video is grayscale.

        If the video backend is not set or it cannot determine whether the video is
        grayscale, this will return None.
        """
        shape = self.shape
        if shape is not None:
            return shape[-1] == 1
        else:
            if "grayscale" in self.backend_metadata:
                return self.backend_metadata["grayscale"]
            return None

    def __len__(self) -> int:
        """Return the length of the video as the number of frames."""
        shape = self.shape
        return 0 if shape is None else shape[0]

    def __repr__(self) -> str:
        """Informal string representation (for print or format)."""
        dataset = (
            f"dataset={self.backend.dataset}, "
            if getattr(self.backend, "dataset", "")
            else ""
        )
        return (
            "Video("
            f'filename="{self.filename}", '
            f"shape={self.shape}, "
            f"{dataset}"
            f"backend={type(self.backend).__name__}"
            ")"
        )

    def __str__(self) -> str:
        """Informal string representation (for print or format)."""
        return self.__repr__()

    def __getitem__(self, inds: int | list[int] | slice) -> np.ndarray:
        """Return the frames of the video at the given indices.

        Args:
            inds: Index or list of indices of frames to read.

        Returns:
            Frame or frames as a numpy array of shape `(height, width, channels)` if a
            scalar index is provided, or `(frames, height, width, channels)` if a list
            of indices is provided.

        See also: VideoBackend.get_frame, VideoBackend.get_frames
        """
        if not self.is_open:
            self.open()
        return self.backend[inds]

    def exists(self, check_all: bool = False) -> bool:
        """Check if the video file exists.

        Args:
            check_all: If `True`, check that all filenames in a list exist. If `False`
                (the default), check that the first filename exists.
        """
        if isinstance(self.filename, list):
            if check_all:
                for f in self.filename:
                    if not Path(f).exists():
                        return False
                return True
            else:
                return Path(self.filename[0]).exists()
        return Path(self.filename).exists()

    @property
    def is_open(self) -> bool:
        """Check if the video backend is open."""
        return self.exists() and self.backend is not None

    def open(
        self,
        dataset: Optional[str] = None,
        grayscale: Optional[str] = None,
        keep_open: bool = True,
    ):
        """Open the video backend for reading.

        Args:
            dataset: Name of dataset in HDF5 file.
            grayscale: Whether to force grayscale. If None, autodetect on first frame
                load.
            keep_open: Whether to keep the video reader open between calls to read
                frames. If False, will close the reader after each call. If True (the
                default), it will keep the reader open and cache it for subsequent calls
                which may enhance the performance of reading multiple frames.

        Notes:
            This is useful for opening the video backend to read frames and then closing
            it after reading all the necessary frames.

            If the backend was already open, it will be closed before opening a new one.
            Values for the HDF5 dataset and grayscale will be remembered if not
            specified.
        """
        if not self.exists():
            raise FileNotFoundError(f"Video file not found: {self.filename}")

        # Try to remember values from previous backend if available and not specified.
        if self.backend is not None:
            if dataset is None:
                dataset = getattr(self.backend, "dataset", None)
            if grayscale is None:
                grayscale = getattr(self.backend, "grayscale", None)

        else:
            if dataset is None and "dataset" in self.backend_metadata:
                dataset = self.backend_metadata["dataset"]
            if grayscale is None and "grayscale" in self.backend_metadata:
                grayscale = self.backend_metadata["grayscale"]

        # Close previous backend if open.
        self.close()

        # Create new backend.
        self.backend = VideoBackend.from_filename(
            self.filename,
            dataset=dataset,
            grayscale=grayscale,
            keep_open=keep_open,
        )

    def close(self):
        """Close the video backend."""
        if self.backend is not None:
            del self.backend
            self.backend = None

    def replace_filename(
        self, new_filename: str | Path | list[str] | list[Path], open: bool = True
    ):
        """Update the filename of the video, optionally opening the backend.

        Args:
            new_filename: New filename to set for the video.
            open: If `True` (the default), open the backend with the new filename. If
                the new filename does not exist, no error is raised.
        """
        if isinstance(new_filename, Path):
            new_filename = str(new_filename)

        if isinstance(new_filename, list):
            new_filename = [
                p.as_posix() if isinstance(p, Path) else p for p in new_filename
            ]

        self.filename = new_filename

        if open:
            if self.exists():
                self.open()
            else:
                self.close()<|MERGE_RESOLUTION|>--- conflicted
+++ resolved
@@ -47,11 +47,8 @@
     backend: Optional[VideoBackend] = None
     backend_metadata: dict[str, any] = attrs.field(factory=dict)
     source_video: Optional[Video] = None
-<<<<<<< HEAD
 
     EXTS = MediaVideo.EXTS + HDF5Video.EXTS + ImageVideo.EXTS
-=======
->>>>>>> f6f939b6
 
     def __attrs_post_init__(self):
         """Post init syntactic sugar."""
