--- conflicted
+++ resolved
@@ -1,19 +1,11 @@
 """Miscellaneous utilities for working with different I/O formats."""
 
 from __future__ import annotations
-import errno
-import os
-from tracemalloc import start
 import h5py  # type: ignore[import]
 import numpy as np
-<<<<<<< HEAD
-from typing import Any, List, Union, Optional
-from pathlib import Path
-=======
 import pandas as pd  # type: ignore[import]
 from typing import Any, Union, Optional, Generator
 from sleap_io import Labels, LabeledFrame, PredictedInstance
->>>>>>> c55f64ea
 
 
 def read_hdf5_dataset(filename: str, dataset: str) -> np.ndarray:
@@ -183,92 +175,6 @@
             _overwrite_hdf5_attr(ds, attr_name, attr_value)
 
 
-<<<<<<< HEAD
-def resolve_path(old_path_str: str, starting_points_str: List[str] = []):
-    """Find a path given an old path and a starting point.
-
-    To resolve the path, we assume that the file/directory is uniquely named. First, we
-    attempt to find the file/directory at the old_path_str. If the old_path_str no
-    longer exists, then we search for the item in the list of starting points.
-
-    If no starting points were given, then we set the current working directory as the
-    starting point. First, we swap the anchor of the old path with the anchor of the
-    starting point path and search for the item at this new path. Lastly,
-    we search for the item at the starting point.
-
-    Args:
-        old_path_str: Path to file or directory that may no longer exist.
-        starting_points_str: List of paths to file or directory to search for
-            file/directorythat exists (where the search begins).
-            Initialized to the current working directory if none is given.
-
-    Returns:
-        Path to file or directory that matches unique file/directory name of the
-        old_path. FileNotFoundError raised if no path was found.
-
-    Raises:
-        FileNotFoundError: raised if no file/directory was found.
-    """
-
-    def find_item(starting_point, item_to_find):
-        items_found: List[Path] = sorted(starting_point.rglob(str(item_to_find)))
-        if len(items_found) > 0:
-            new_path = items_found[0]
-            if len(items_found) > 1:
-                print(
-                    f"Found multiple items named '{item_to_find}'.\n"
-                    f"Returning item with shortest relative path: '{new_path}'."
-                )
-            print(f"Found item at {new_path}.")
-            return new_path
-        return None
-
-    # Convert strings to absolute Path objects
-    if len(starting_points_str) == 0:
-        use_cwd = True
-        starting_points_str = ["."]
-    else:
-        use_cwd = False
-    starting_points = [Path(sp_str).resolve() for sp_str in starting_points_str]
-    old_path: Path = Path(old_path_str).resolve()
-    item_to_find: Path = Path(old_path.parts[-1])
-
-    # Check if file/directory exists at old path
-    if old_path.exists():
-        return old_path
-
-    if not use_cwd:
-        # Use starting point to find item
-        for sp in starting_points:
-            new_path = find_item(sp, item_to_find)
-            if new_path is not None:
-                return new_path
-
-        # TODO(LM): The starting point will likely be the path to the .slp file which is
-        # usually located at the top level project directory. We should be able to find
-        # any similarities in the the .slp path and any other project componenets, then
-        # replace the prefix (prior to the common path) with the .slp path (which is a
-        # valid path).
-    else:
-        # No starting point given, try to automatically resolve path using cwd
-
-        # Get parts of each path
-        old_path_parts = old_path.parts
-        starting_point_parts = starting_points[0].parts
-
-        # Change anchor of old path with starting point anchor
-        new_path_parts = list(old_path_parts)
-        new_path_parts[0] = starting_point_parts[0]
-        new_path = Path(*new_path_parts).absolute()
-        if new_path.exists():
-            return new_path
-
-        new_path = find_item(starting_points[0], item_to_find)
-        if new_path is not None:
-            return new_path
-
-    raise FileNotFoundError(errno.ENOENT, os.strerror(errno.ENOENT), str(item_to_find))
-=======
 def convert_predictions_to_dataframe(labels: Labels) -> pd.DataFrame:
     """Helper function to convert predictions data to a Pandas dataframe.
 
@@ -339,4 +245,87 @@
     )
 
     return labels_tidy_df
->>>>>>> c55f64ea
+def resolve_path(old_path_str: str, starting_points_str: List[str] = []):
+    """Find a path given an old path and a starting point.
+
+    To resolve the path, we assume that the file/directory is uniquely named. First, we
+    attempt to find the file/directory at the old_path_str. If the old_path_str no
+    longer exists, then we search for the item in the list of starting points.
+
+    If no starting points were given, then we set the current working directory as the
+    starting point. First, we swap the anchor of the old path with the anchor of the
+    starting point path and search for the item at this new path. Lastly,
+    we search for the item at the starting point.
+
+    Args:
+        old_path_str: Path to file or directory that may no longer exist.
+        starting_points_str: List of paths to file or directory to search for
+            file/directorythat exists (where the search begins).
+            Initialized to the current working directory if none is given.
+
+    Returns:
+        Path to file or directory that matches unique file/directory name of the
+        old_path. FileNotFoundError raised if no path was found.
+
+    Raises:
+        FileNotFoundError: raised if no file/directory was found.
+    """
+
+    def find_item(starting_point, item_to_find):
+        items_found: List[Path] = sorted(starting_point.rglob(str(item_to_find)))
+        if len(items_found) > 0:
+            new_path = items_found[0]
+            if len(items_found) > 1:
+                print(
+                    f"Found multiple items named '{item_to_find}'.\n"
+                    f"Returning item with shortest relative path: '{new_path}'."
+                )
+            print(f"Found item at {new_path}.")
+            return new_path
+        return None
+
+    # Convert strings to absolute Path objects
+    if len(starting_points_str) == 0:
+        use_cwd = True
+        starting_points_str = ["."]
+    else:
+        use_cwd = False
+    starting_points = [Path(sp_str).resolve() for sp_str in starting_points_str]
+    old_path: Path = Path(old_path_str).resolve()
+    item_to_find: Path = Path(old_path.parts[-1])
+
+    # Check if file/directory exists at old path
+    if old_path.exists():
+        return old_path
+
+    if not use_cwd:
+        # Use starting point to find item
+        for sp in starting_points:
+            new_path = find_item(sp, item_to_find)
+            if new_path is not None:
+                return new_path
+
+        # TODO(LM): The starting point will likely be the path to the .slp file which is
+        # usually located at the top level project directory. We should be able to find
+        # any similarities in the the .slp path and any other project componenets, then
+        # replace the prefix (prior to the common path) with the .slp path (which is a
+        # valid path).
+    else:
+        # No starting point given, try to automatically resolve path using cwd
+
+        # Get parts of each path
+        old_path_parts = old_path.parts
+        starting_point_parts = starting_points[0].parts
+
+        # Change anchor of old path with starting point anchor
+        new_path_parts = list(old_path_parts)
+        new_path_parts[0] = starting_point_parts[0]
+        new_path = Path(*new_path_parts).absolute()
+        if new_path.exists():
+            return new_path
+
+        new_path = find_item(starting_points[0], item_to_find)
+        if new_path is not None:
+            return new_path
+
+    raise FileNotFoundError(errno.ENOENT, os.strerror(errno.ENOENT), str(item_to_find))