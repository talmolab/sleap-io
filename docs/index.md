# sleap-io

[![CI](https://github.com/talmolab/sleap-io/actions/workflows/ci.yml/badge.svg)](https://github.com/talmolab/sleap-io/actions/workflows/ci.yml)
[![codecov](https://codecov.io/gh/talmolab/sleap-io/branch/main/graph/badge.svg?token=Sj8kIFl3pi)](https://codecov.io/gh/talmolab/sleap-io)
[![Release](https://img.shields.io/github/v/release/talmolab/sleap-io?label=Latest)](https://github.com/talmolab/sleap-io/releases/)
![PyPI - Python Version](https://img.shields.io/pypi/pyversions/sleap-io)
[![PyPI](https://img.shields.io/pypi/v/sleap-io?label=PyPI)](https://pypi.org/project/sleap-io)
[![conda-forge](https://img.shields.io/conda/vn/conda-forge/sleap-io.svg)](https://anaconda.org/conda-forge/sleap-io/)

Standalone utilities for working with animal pose tracking data.

This is intended to be a complement to the core [SLEAP](https://github.com/talmolab/sleap)
package that aims to provide functionality for interacting with pose tracking-related
data structures and file formats with minimal dependencies. This package *does not*
have any functionality related to labeling, training, or inference.

## Features

The main purpose of this library is to provide utilities to load/save from different
[formats](formats.md) for pose data and standardize them into our common [Data Model](model.md).

- Read/write labels in [SLP](formats.md#sleap_io.load_slp), [NWB](formats.md#sleap_io.load_nwb), [DeepLabCut](formats.md#sleap_io.load_dlc), [JABS](formats.md#sleap_io.load_jabs), [LabelStudio](formats.md#sleap_io.load_labelstudio) and [Ultralytics YOLO](formats.md#sleap_io.load_ultralytics) formats.
- Support for [LabelsSet](model.md#sleap_io.LabelsSet) to manage multiple dataset splits (train/val/test) and export to different formats.
- [Read videos in any format](formats.md#sleap_io.load_video), work them in a [numpy-like interface](model.md#sleap_io.Video) whether the video files are accessible or not, and [easily save them out](formats.md#sleap_io.save_video).

This enables ease-of-use through format-agnostic operations that make it easy to work
with pose data, including utilities for common tasks. Some of these include:

- [Create labels from a custom format](examples.md#create-labels-from-raw-data)
- [Convert labels to numpy arrays for analysis](examples.md#convert-labels-to-raw-arrays)
- [Fix video paths in the labels](examples.md#fix-video-paths)
- [Make training/validation/test splits](examples.md#make-trainingvalidationtest-splits)
- [Work with dataset splits using LabelsSet](examples.md#working-with-dataset-splits-labelsset)
- [Replace a skeleton](examples.md#replace-skeleton)

See [Examples](examples.md) for more usage examples and recipes.


## Installation

### From PyPI
```
pip install sleap-io
```

or

```
conda install -c conda-forge sleap-io
```

<<<<<<< HEAD
### From source (latest version)
```
pip install git+https://github.com/talmolab/sleap-io.git@main
```

For development, use one of the following syntaxes:
=======
### Optional Dependencies

For video backend support, install with extras:
```
pip install sleap-io[opencv]  # For OpenCV backend
pip install sleap-io[av]       # For PyAV backend  
pip install sleap-io[all]      # For all video backends
```

### Development Installation

For development, use one of the following:
```
uv sync --all-extras           # Recommended: install with uv
```
>>>>>>> dbb4a64c
```
conda env create -f environment.yml
```
```
pip install -e .[dev,all]      # Install with all extras for development
```


## Support
For technical inquiries specific to this package, please [open an Issue](https://github.com/talmolab/sleap-io/issues)
with a description of your problem or request.

For general SLEAP usage, see the [main website](https://sleap.ai).

Other questions? Reach out to `talmo@salk.edu`.

## License
This package is distributed under a BSD 3-Clause License and can be used without
restrictions. See [`LICENSE`](https://github.com/talmolab/sleap-io/blob/main/LICENSE) for details.<|MERGE_RESOLUTION|>--- conflicted
+++ resolved
@@ -49,14 +49,11 @@
 conda install -c conda-forge sleap-io
 ```
 
-<<<<<<< HEAD
 ### From source (latest version)
 ```
 pip install git+https://github.com/talmolab/sleap-io.git@main
 ```
 
-For development, use one of the following syntaxes:
-=======
 ### Optional Dependencies
 
 For video backend support, install with extras:
@@ -72,7 +69,6 @@
 ```
 uv sync --all-extras           # Recommended: install with uv
 ```
->>>>>>> dbb4a64c
 ```
 conda env create -f environment.yml
 ```
