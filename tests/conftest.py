--- conflicted
+++ resolved
@@ -2,8 +2,5 @@
 
 from tests.fixtures.slp import *
 from tests.fixtures.labels import *
-<<<<<<< HEAD
-from tests.fixtures.videos import *
-=======
 from tests.fixtures.labelstudio import *
->>>>>>> c55f64ea
+from tests.fixtures.videos import *