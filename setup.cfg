--- conflicted
+++ resolved
@@ -22,14 +22,11 @@
     pytest-cov
     black
     mypy
-<<<<<<< HEAD
+    pydocstyle
+    toml
 
 [mypy]
 follow_imports = skip
 ignore_missing_imports = True
 ignore_missing_imports_per_module = True
-warn_unused_configs = True
-=======
-    pydocstyle
-    toml
->>>>>>> d912b759
+warn_unused_configs = True