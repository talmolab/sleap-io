[metadata]
name = sleap-io
version = 0.0.1
description = Standalone utilities for working with SLEAP pose data.
long_description = file: README.md, LICENSE
keywords = sleap, pose tracking, pose estimation, behavior
license = BSD 3-Clause License
classifiers =
    Programming Language :: Python :: 3

[options]
packages = find:
install_requires =
    numpy>=1.19.5
    attrs>=21.2.0
    h5py>=3.1.0
    pandas

[options.extras_require]
dev =
    pytest
    pytest-cov
    black
    mypy
<<<<<<< HEAD
=======
    pydocstyle
    toml
>>>>>>> 1adc7aff

[mypy]
follow_imports = skip
ignore_missing_imports = True
ignore_missing_imports_per_module = True
<<<<<<< HEAD
warn_unused_configs = True
=======
warn_unused_configs = True

[pydocstyle]
convention = google
match-dir = 'sleap_io'
>>>>>>> 1adc7aff
<|MERGE_RESOLUTION|>--- conflicted
+++ resolved
@@ -22,22 +22,15 @@
     pytest-cov
     black
     mypy
-<<<<<<< HEAD
-=======
     pydocstyle
     toml
->>>>>>> 1adc7aff
 
 [mypy]
 follow_imports = skip
 ignore_missing_imports = True
 ignore_missing_imports_per_module = True
-<<<<<<< HEAD
-warn_unused_configs = True
-=======
 warn_unused_configs = True
 
 [pydocstyle]
 convention = google
-match-dir = 'sleap_io'
->>>>>>> 1adc7aff
+match-dir = 'sleap_io'