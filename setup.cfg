[metadata]
name = sleap-io
version = attr: sleap_io.__version__
author = Talmo Pereira
author_email = talmo@salk.edu
maintainer = Talmo Pereira
maintainer_email = talmo@salk.edu
url = https://github.com/talmolab/sleap-io
description = Standalone utilities for working with SLEAP pose data.
long_description = file: README.md, LICENSE
long_description_content_type = text/markdown
keywords = sleap, pose tracking, pose estimation, behavior
license = BSD 3-Clause License
classifiers =
    Programming Language :: Python :: 3

[options]
packages = find:
install_requires =
    numpy>=1.19.5
    attrs>=21.2.0
    h5py>=3.1.0
    pynwb
    ndx-pose
    pandas
<<<<<<< HEAD
    pims
    av
=======
    simplejson
>>>>>>> c55f64ea

[options.extras_require]
dev =
    pytest
    pytest-cov
    black
    mypy
    pydocstyle
    toml
    twine
    build

[options.exclude_package_data]
tests = *
docs = *

[options.packages.find]
exclude =
    tests*
    docs*

[mypy]
follow_imports = skip
ignore_missing_imports = True
ignore_missing_imports_per_module = True
warn_unused_configs = True

[pydocstyle]
convention = google
match-dir = 'sleap_io'<|MERGE_RESOLUTION|>--- conflicted
+++ resolved
@@ -23,12 +23,9 @@
     pynwb
     ndx-pose
     pandas
-<<<<<<< HEAD
     pims
     av
-=======
     simplejson
->>>>>>> c55f64ea
 
 [options.extras_require]
 dev =
